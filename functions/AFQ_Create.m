--- conflicted
+++ resolved
@@ -211,16 +211,13 @@
 %                         Seedtest, Tensor_Det, Tensor_Prob (default: iFOD2).
 afq.params.track.mrTrixAlgo = 'iFOD2';
 % Specify here if you want multishell true or false
-<<<<<<< HEAD
+
 afq.params.track.multishell = true;
-=======
-afq.params.track.multishell = false;
 % In case you are using multishell, specify the tool to be used for 5ttgen
 % script. If you use 'fsl', it will segment the T1 you provided in the
 % beginning. If you use 'freesurfer', you should provide any 'aseg' file
 % provided by the freesurfer pipeline, tested with aparc+aseg.mgz
-afq.params.track.tool = 'fsl';
->>>>>>> e6e99025
+afq.params.track.tool = 'freesurfer';
 
 % TODO:
 %  Write a parameter translation routine based on mrvParamFormat()
