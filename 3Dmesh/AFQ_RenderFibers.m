function [lightH, fiberMesh, fvc] = AFQ_RenderFibers(fg,varargin)
% Render a fiber group and tract profile in 3-D
%
%   [lightH. fiberMesh, fvc] = AFQ_RenderFibers(fg,'PropertyName',PropertyValue, ...)
%
% Given an mrDiffusion fiber group structure, AFQ_RenderFibers(fg), will
% make a 3-D rendering of that fiber group.  The 3-d rendering can be
% rotated with the keyboard arrow keys There are aditional optional
% arguments that can be passed into the function.  They are always defined
% by first entering the 'PropertyName' as a string, followed by the
% property value which may either be a string, a scaler or a data
% structure.  Below all the options are described.
%
% Options:
%
% AFQ_RenderFibers(fg,'dt',dtStruct) - If a dt6 structure is provided
% then the tract FA profile will be rendered along with the fiber group.
% See dtiLoadDt6 and dtiComputeDiffusionPropertiesAlongFG.
%
% AFQ_RenderFibers(fg,'dt',dtStruct,'rois',roi1,roi2) - If a dt6 structure
% and 2 rois are provided then the tract FA profile will onlyh be rendered
% for the portion of the tract spanning between the 2 rois.  See
% dtiReadRois
%
% AFQ_RenderFibers(fg,'dt',dtStruct,'crange',range) - 'crange' defines
% the color range for the tract profile.  The default is range = [0.3 0.6].
% This means that values below 0.3 will take on the minimum value of the
% color map and values above 0.6 will take on the maximum value.
%
% AFQ_RenderFibers(fg,'dt',dtStruct,'cmap',colormap) - 'cmap' defines the
% color map to be used for the tract profile.  The default is colormap =
% 'jet'. Other options are 'autumn' 'hot' 'cool' 'winter' etc. See matlab
% help for other colormaps
%
% AFQ_RenderFibers(fg,'dt',dtStruct,'radius',r) - radius is a 1 by 2 vector
% that defines the radius of the tubes for the fibers and the tract
% profile. r(1) is the radius of the fibers and r(2) is the radius of the
% tract profile. Default is r = [1 5] meaning that fibers have a 1mm radius
% and the tract profile has a 5mm radius.
%
% AFQ_RenderFibers(fg,'tractprofile',TractProfile,'val',['fa']) - A
% tract profile can be passed in if it has been precomputed for the fiber
% tract. TractProfile is a structure created by AFQ_CreateTractProfile and
% contains the coordinates and values to be plotted. The user can also
% define which value in the tract profile should be plotted. The dafault is
% 'fa' but the name of any value that exists within the TractProfile
% structure is ok.
%
% AFQ_RenderFibers(fg,'color', rgbValues) - Render the fiber group in a
% specific color.  rgbValues can be defined in 3 ways to do (1) uniform
% coloring for the fiber group, (2) fiberwise coloring or (3) pointwise
% coloring.
% (1) If rgbValues is a 1 x 3 vector of rgb values than each fiber is
% colored that same color. The default color is gray [0.7 0.7 0.7]. To do
% cyan for example rgbValues = [0 1 1].
% (2) If rgbValues is a N x 3 vector where N is the number of fibers in
% the fiber group, then each fiber in the group is rendered in its own
% color. Each fiber's color is defined by the coresponding row of
% rgbValues. For example to color each fiber a random color:
% rgbValues=rand(length(fg.fibers),3)
% (3) If rgbValues is a 1 x N cell array where N is the number of fibers
% in the fiber group, then each node on fiber n is colored based on the
% corresponding row of rgbValues{n}. This means that each cell must have
% the same number of rows as the corresponding fiber in the fiber group.
% For example to color each point on each fiber based on its FA value:
% vals = dtiGetValFromFibers(dt.dt6,fg,inv(dt.xformToAcpc),'fa');
% rgb = vals2colormap(vals);
% AFQ_RenderFibers(fg,'color',rgb);
% To color each point on each fiber based on values from any nifti image:
% im = readFileNifti('pathToImage.nii.gz');
% vals = dtiGetValFromFibers(im.data,fg,im.qto_ijk)
% rgb = vals2colormap(vals);
% AFQ_RenderFibers(fg,'color',rgb)
%
% AFQ_RenderFibers(fg,'camera', view) - Render the fiber group and view
% from a specific plane.  The options for view are 'sagittal', 'coronal' or
% 'axial'. The default is sagittal. View can also be defined with a 1 by 2
% vector denoting the azimuth (horizontal rotation) and elevation (vertical
% rotation) in degrees of the camera with respect to the fibers. See the
% matlab view function
%
% AFQ_RenderFibers(fg,'jittershading', jitter) - The darkness of each fiber
% can be randomized slightly to make the fiber group take on more of a 3d
% apearance. jitter defines the standard deviation of how amount of
% randomization in fiber darkness.  The default is jitter = 0.2
%
% AFQ_RenderFibers(fg,'jittercolor', jitter) - The color of each fiber can
% be randomized slightly to make each individual streamline stand out more.
% jitter defines the amount of randomization for each color channel with
% the mean color defined by 'color' (see above)
%
% AFQ_RenderFibers(fg,'subdivs',Nsubdivs) - The number of faces to create
% for each fiber node.  For example Nsubdivs = 6 would mean that each
% section of the fiber is hexagonal.  Increase Nsubdivs to make the fibers
% look like tubes. Default is Nsubdivs = 25
%
% AFQ_RenderFibers(fg,'tubes', [1]) - Whether fibers should be rendered as
% tubes [1] or lines [0]. Lines are faster tubes are prettier. Tubes are
% default
%
% AFQ_RenderFibers(fg,'newfig', [1]) - Check if rendering should be in new
% window [1] or added to an old window [0]. Default is new figure.
%
% AFQ_RenderFibers(fg, 'subplot', [row col num]) - Render the fiber in a
% subplot. This is like using the command subplot(row,col,num) to designate
% the position of the figure in the subplot.
%
% AFQ_RenderFibers(fg,'numfibers', numfibers) - Only render as many fibers
% as are defined in numfibers. This many fibers will randomly be chosen
% from the fiber group.  This is useful to save time when rendering large
% groups.
%
% AFQ_RenderFibers(fg,'alpha',alpha) - Set the transparency of the fibers.
% Alpha should be a value between 0 (transparent) and 1 (opaque).
%
% Outputs
% lightH    - Handle to the lighting object. This allows you to change the
%             lighting (e.g. camlight(lightH,'left');)
% fiberMesh - The fibers represented as a surface (see surf.m)
% fvc       - Face, vertex, color representation of fibers. This is
%             compatible with matlab's patch function and is a typical mesh
%             format used by other software.
%
% Example:
%
% fg = dtiReadFibers('Left_CST.mat');
% dt = dtiLoadDt6('dt6.mat');
% AFQ_RenderFibers(fg, 'dt', dt, 'radius', [.7 5], 'jittercolor', .1);
%
% Written by Jason D Yeatman, April 2012.
%
% Copyright Vista Team 2012

%% Argument checking

% Check to make sure the fiber group isn't empty
if isempty(fg.fibers) || length(fg.fibers) == 0
    fprintf('Fiber group is empty: %s\n',fg.name);
    return
end
% Check if a dt6 file was input
if sum(strcmpi('dt',varargin)) > 0
    dt = varargin{find(strcmpi('dt',varargin))+1};
else
    dt = [];
end

% Check if rois were input.  There should be 2 rois after the argument rois
if sum(strcmpi('rois',varargin)) > 0
    roi1 = varargin{find(strcmpi('rois',varargin))+1};
    roi2 = varargin{find(strcmpi('rois',varargin))+2};
    % Check if the rois are the propper format.  If not, do not use them
    if ~isstruct(roi1)
        warning('roi1 is not the propper format')
        roi1 = [];
        roi2 = [];
    elseif ~isstruct(roi2)
        warning('roi2 is not the propper format')
        roi1 = [];
        roi2 = [];
    end
else
    roi1 = [];
    roi2 = [];
end

% check if the camera angle is defined
if sum(strcmpi('camera',varargin)) > 0
    camera = varargin{find(strcmpi('camera',varargin))+1};
    if ischar(camera)
        switch(camera)
            case {'sagittal' 'leftsagittal' 'leftsag'}
                camera = [270 0];
                lightPosition = [-60 0 0];
            case {'rightsagittal' 'rightsag'}
                camera = [90 0];
                lightPosition = [60 0 0];
            case 'axial'
                camera = [0 90];
                lightPosition = [-10 10 80];
            case 'coronal'
                camera = [0 0];
                lightPosition = [-60 0 0];
            case 'uncinate'
                camera = [-85 40];
                lightPosition = [0 0 -100];
            case 'ifof'
                camera = [280 10];
                lightPosition = [-60 -10 -20];
            case 'callosum'
                camera = [180 90];
                lightPosition = [60 0 0];
        end
    else
        % default light position
        lightPosition = [-60 0 0];
    end
else
    camera = [270 0]; %default camera angle is looking at the sagital plane
    lightPosition = [-60 0 0];
end

% if color is not defined use gray
if sum(strcmpi('color',varargin)) > 0
    color = varargin{find(strcmpi('color',varargin))+1};
else
    color = [0.7 0.7 0.7]; %default color for fiber group is gray
end

% To make each fiber stand out more we can jitter the darkness of each
% fiber. The amount of change in darkness is randomly sampled from a
% uniform distributions with range = -js to js.
if sum(strcmpi('jittershading',varargin)) > 0
    js = varargin{find(strcmpi('jittershading',varargin))+1};
else
    js = .2; %default amount of jitter in the coloring
end

% To make each fiber stand out more we can jitter the color of each fiber.
% The amount of change in color is randomly sampled from a uniform
% distributions with range = -jf to jf.
if sum(strcmpi('jittercolor',varargin)) > 0
    jf = varargin{find(strcmpi('jittercolor',varargin))+1};
else
    jf = 0; %default amount of jitter in the coloring
end

% Number of subdivisions per fiber node
if sum(strcmpi('subdivs',varargin)) > 0
    subdivs = varargin{find(strcmpi('subdivs',varargin))+1};
else
    subdivs = 20;
end

% color range for tract profile
if sum(strcmpi('crange',varargin)) > 0
    crange = varargin{find(strcmpi('crange',varargin))+1};
else
    crange = [.3 .6]; %default color range
end

% color map for tract profile
if sum(strcmpi('cmap',varargin)) > 0
    cmap = varargin{find(strcmpi('cmap',varargin))+1};
else
    cmap = 'jet'; %default color map
end

% If a tract proflie is provided use it.  Otherwise if a dt6 file is input
% then compute the tract profile.  If neither is provided then do nothing.
if sum(strcmpi('tractprofile',varargin)) > 0
    TP = varargin{find(strcmpi('tractprofile',varargin))+1};
    computeTP = false;
elseif exist('dt','var') && ~isempty(dt)
    computeTP = true;
    TP = [];
else
    TP = [];
    computeTP = false;
end

% Check what value should be plotted on the tract profile
if sum(strcmpi('val',varargin)) > 0
    valname = varargin{find(strcmpi('val',varargin))+1};
else
    valname = 'fa';
end
% Check if the user has defined a radius for the fiber tubes and for the
% tract profile.  Within the radius variable the first number is for the
% fibers and the second number is for the tract profile.
if sum(strcmpi('radius',varargin)) > 0
    rFib = varargin{find(strcmpi('radius',varargin))+1};
    if length(rFib)==2
        rTP = rFib(2);
        rFib   = rFib(1);
    else
        % Set the radius of the tract profile to the default if the user
        % only set the radius of the fibers
        rTP = 5;
    end
else
    rFib = 0.7;
    rTP = 5;
end

% Check if fibers should be rendered as tubes or plotted as lines
if sum(strcmpi('tubes',varargin)) > 0
    tubes = varargin{find(strcmpi('tubes',varargin))+1};
else
    % default is tubes
    tubes = true;
end

% Check if rendering should be in new window or added to an old window
if sum(strcmpi('newfig',varargin)) > 0
    newfig = varargin{find(strcmpi('newfig',varargin))+1};
else
    % default is to render in a new figure window
    newfig = 1;
end

% Check if the figure should be in a subplot
if sum(strcmpi('subplot',varargin)) > 0
    splotnum = varargin{find(strcmpi('subplot',varargin))+1};
end

% Randomly choose the desired number of fibers to be rendered.
if sum(strcmpi('numfibers',varargin)) > 0
    numfib = varargin{find(strcmpi('numfibers',varargin))+1};
    % check if there are more fibers than the number specified
    if length(fg.fibers) > numfib
        % generate a random index of fibers
        fibindx = ceil(rand(numfib,1).*length(fg.fibers));
        % fibindx = randsample(length(fg.fibers),numfib);
        % retain only these fibers for the rendering
        fg.fibers = fg.fibers(fibindx);
        % if there fiber specific coloring was defined make sure to retain
        % the correct color values
        if iscell(color)
            color = color(fibindx);
        elseif size(color,1) > 1
            color = color(fibindx,:);
        end
    end
end

% Set the transparency of the fibers
if sum(strcmpi('alpha',varargin)) > 0
    alpha = varargin{find(strcmpi('alpha',varargin))+1};
else
    alpha = 1;
end
%% Loop over fibers and render them in 3-D

% Only render in a new figure window if desired (default)
if newfig == 1 && ~exist('splotnum','var')
    figure; hold('on');
elseif exist('splotnum','var') && ~isempty('splotnum')
    subplot(splotnum(1),splotnum(2),splotnum(3)); hold('on');
end

% Render each fiber as a tube (slow) if the parameter tubes == 1
if tubes == 1
    for ii = 1:length(fg.fibers)
        
        % X, Y and Z coordinates for the fiber
        coords = fg.fibers{ii};
        
        % Build the mesh of the fiber. The coloring of the mesh will depend
        % on whether color was defined for the full fiber group, for each
        % fiber, or for each point on each fiber
        if size(color,1) == 1 && size(color,2) == 3
            % If 1 color was defined than use that color for each fiber
            [X Y Z C] = AFQ_TubeFromCoords(coords, rFib, color, subdivs);
        elseif size(color,1) == length(fg.fibers) && size(color,2) == 3
            % If color is a N x 3 array with a different color defined for
            % each fiber than color fg.fibers{ii} the color defined by
            % color(ii,:)
            fColor = color(ii,:);
            [X, Y, Z, C,] = AFQ_TubeFromCoords(coords, rFib, fColor, subdivs);
        elseif iscell(color) && length(color) == length(fg.fibers)
            % If color is a cell array where each cell contains a color for
            % each point on the fiber than color each node fg.fibers{ii}
            % the colors defined in color{ii}
            fColor = color{ii};
            [X, Y, Z, C] = AFQ_TubeFromCoords(coords, rFib, fColor, subdivs);
        end
        
        % Add some random jitter to the shading so some fibers are slightly
        % lighter or darker
        C = C+[rand(1).*2 - 1].*js;
        % to jitter based on a Gaussian distribution
        % C = C+randn(1).*js;
        
        % Make sure that after adding the jitter the colors don't exceed the
        % range of 0 to 1
        C(C > 1) = 1;
        C(C < 0) = 0;
        
        % Add some random jitter to the fiber color.
        % jitter red channel
        C(:,:,1) = C(:,:,1)+[rand(1).*2 - 1].*jf;
        % jitter green channel
        C(:,:,2) = C(:,:,2)+[rand(1).*2 - 1].*jf;
        % jitter blue channel
        C(:,:,3) = C(:,:,3)+[rand(1).*2 - 1].*jf;
        % Make sure that after adding the jitter the colors don't exceed the
        % range of 0 to 1
        C(C > 1) = 1;
        C(C < 0) = 0;
        
        % Render fiber tubes and get the handle of this plot object
        h(ii) = surf(X,Y,Z,C,'facealpha',alpha);
        
        % Collect fiber coordinates to be returned
        if nargout > 1
            fiberMesh.X{ii} = X;
            fiberMesh.Y{ii} = Y;
            fiberMesh.Z{ii} = Z;
            fiberMesh.C{ii} = C;
        end
    end
    
    % Plot the fibers as lines (much faster than tubes) if the input tubes == 0
else
    % If only one color is provided then repeat it for each fiber
    if size(color,1) == 1
        color = repmat(color,length(fg.fibers),1);
    end
    for ii = 1:length(fg.fibers)
        % X, Y and Z coordinates for the fiber
        x = fg.fibers{ii}(1,:)';
        y = fg.fibers{ii}(2,:)';
        z = fg.fibers{ii}(3,:)';
        % Jitter color and shading
        C = color(ii,:) + [rand(1,3).*2 - 1].*jf+[rand(1).*2 - 1].*js;
        % Make sure that after adding the jitter the colors don't exceed the
        % range of 0 to 1
        C(C > 1) = 1;
        C(C < 0) = 0;
        % plot the fibers as lines
        plot3(x,y,z,'-','color',C);
        
        % Collect fiber coordinates to be returned
        if nargout > 1
            fiberMesh.X{ii} = x;
            fiberMesh.Y{ii} = y;
            fiberMesh.Z{ii} = z;
            fiberMesh.C{ii} = C;
        end
    end
end

%% Render the tract profile
if computeTP
    % compute tract profile
    [fa,md,rd,ad,cl,fgCore]=dtiComputeDiffusionPropertiesAlongFG(fg, dt, roi1, roi2, 100);
    % Create Tract Profile structure
    TP = AFQ_CreateTractProfile;
    % Set the desired values to the structure
    TP = AFQ_TractProfileSet(TP,'vals',valname,eval(valname));
    % Set the tract profile coordinates
    TP = AFQ_TractProfileSet(TP,'coordsacpc',fgCore.fibers{1});
end
if exist('TP','var') && ~isempty(TP)
    % Get the coordinates
    coords = AFQ_TractProfileGet(TP,'coordsacpc');
    % Get the values
    vals = AFQ_TractProfileGet(TP,'vals',valname);
    % Render the tract Profile
    AFQ_RenderTractProfile(coords,rTP,vals,30,cmap,crange);
end

% Render the ROIs if they were passed in
if exist('roi1','var')&&exist('roi2','var')&&~isempty(roi1)&&~isempty(roi2)
    AFQ_RenderRoi(roi1,[1 0 0]);
    AFQ_RenderRoi(roi2,[1 0 0]);
end
%% Set the lighting, axes, etc.

shading('interp');
% Only set window properties if the fibers were rendered in a new figure
% window
if newfig ==1
    coordsAll = horzcat(fg.fibers{:});
    mx = minmax(coordsAll(1,:));
    my = minmax(coordsAll(2,:));
    mz = minmax(coordsAll(3,:));
    axis([mx(1)-3 mx(2)+3 my(1)-3 my(2)+3 mz(1)-3 mz(2)+3],'equal');
    xlabel('X mm','fontname','times','fontsize',14);
    ylabel('Y mm','fontname','times','fontsize',14);
    zlabel('Z mm','fontname','times','fontsize',14);
    set(gca,'fontname','times','fontsize',14);
    set(gcf,'color',[1 1 1]);
    grid('on');
    if size(camera,2) == 2
        view(camera(1), camera(2));
    elseif size(camera,2) == 3
        campos(camera);
    end
    lightH = camlight('right');
    %set(lightH, 'position',lightPosition);
    lighting('gouraud');
    cameratoolbar('Show');
    cameratoolbar('SetMode','orbit');
    fprintf('\nmesh can be rotated with arrow keys\n')
end

%% Return the mesh of the fibrs as a patch object
<<<<<<< HEAD
% 
% for ii = 1:length(h)
%     fvc(ii) = surf2patch(h(ii));
=======
% if tubes == 1
%     for ii = 1:length(h)
%         fvc(ii) = surf2patch(h(ii));
%     end
>>>>>>> 9a020a13
% end
<|MERGE_RESOLUTION|>--- conflicted
+++ resolved
@@ -1,500 +1,494 @@
-function [lightH, fiberMesh, fvc] = AFQ_RenderFibers(fg,varargin)
-% Render a fiber group and tract profile in 3-D
-%
-%   [lightH. fiberMesh, fvc] = AFQ_RenderFibers(fg,'PropertyName',PropertyValue, ...)
-%
-% Given an mrDiffusion fiber group structure, AFQ_RenderFibers(fg), will
-% make a 3-D rendering of that fiber group.  The 3-d rendering can be
-% rotated with the keyboard arrow keys There are aditional optional
-% arguments that can be passed into the function.  They are always defined
-% by first entering the 'PropertyName' as a string, followed by the
-% property value which may either be a string, a scaler or a data
-% structure.  Below all the options are described.
-%
-% Options:
-%
-% AFQ_RenderFibers(fg,'dt',dtStruct) - If a dt6 structure is provided
-% then the tract FA profile will be rendered along with the fiber group.
-% See dtiLoadDt6 and dtiComputeDiffusionPropertiesAlongFG.
-%
-% AFQ_RenderFibers(fg,'dt',dtStruct,'rois',roi1,roi2) - If a dt6 structure
-% and 2 rois are provided then the tract FA profile will onlyh be rendered
-% for the portion of the tract spanning between the 2 rois.  See
-% dtiReadRois
-%
-% AFQ_RenderFibers(fg,'dt',dtStruct,'crange',range) - 'crange' defines
-% the color range for the tract profile.  The default is range = [0.3 0.6].
-% This means that values below 0.3 will take on the minimum value of the
-% color map and values above 0.6 will take on the maximum value.
-%
-% AFQ_RenderFibers(fg,'dt',dtStruct,'cmap',colormap) - 'cmap' defines the
-% color map to be used for the tract profile.  The default is colormap =
-% 'jet'. Other options are 'autumn' 'hot' 'cool' 'winter' etc. See matlab
-% help for other colormaps
-%
-% AFQ_RenderFibers(fg,'dt',dtStruct,'radius',r) - radius is a 1 by 2 vector
-% that defines the radius of the tubes for the fibers and the tract
-% profile. r(1) is the radius of the fibers and r(2) is the radius of the
-% tract profile. Default is r = [1 5] meaning that fibers have a 1mm radius
-% and the tract profile has a 5mm radius.
-%
-% AFQ_RenderFibers(fg,'tractprofile',TractProfile,'val',['fa']) - A
-% tract profile can be passed in if it has been precomputed for the fiber
-% tract. TractProfile is a structure created by AFQ_CreateTractProfile and
-% contains the coordinates and values to be plotted. The user can also
-% define which value in the tract profile should be plotted. The dafault is
-% 'fa' but the name of any value that exists within the TractProfile
-% structure is ok.
-%
-% AFQ_RenderFibers(fg,'color', rgbValues) - Render the fiber group in a
-% specific color.  rgbValues can be defined in 3 ways to do (1) uniform
-% coloring for the fiber group, (2) fiberwise coloring or (3) pointwise
-% coloring.
-% (1) If rgbValues is a 1 x 3 vector of rgb values than each fiber is
-% colored that same color. The default color is gray [0.7 0.7 0.7]. To do
-% cyan for example rgbValues = [0 1 1].
-% (2) If rgbValues is a N x 3 vector where N is the number of fibers in
-% the fiber group, then each fiber in the group is rendered in its own
-% color. Each fiber's color is defined by the coresponding row of
-% rgbValues. For example to color each fiber a random color:
-% rgbValues=rand(length(fg.fibers),3)
-% (3) If rgbValues is a 1 x N cell array where N is the number of fibers
-% in the fiber group, then each node on fiber n is colored based on the
-% corresponding row of rgbValues{n}. This means that each cell must have
-% the same number of rows as the corresponding fiber in the fiber group.
-% For example to color each point on each fiber based on its FA value:
-% vals = dtiGetValFromFibers(dt.dt6,fg,inv(dt.xformToAcpc),'fa');
-% rgb = vals2colormap(vals);
-% AFQ_RenderFibers(fg,'color',rgb);
-% To color each point on each fiber based on values from any nifti image:
-% im = readFileNifti('pathToImage.nii.gz');
-% vals = dtiGetValFromFibers(im.data,fg,im.qto_ijk)
-% rgb = vals2colormap(vals);
-% AFQ_RenderFibers(fg,'color',rgb)
-%
-% AFQ_RenderFibers(fg,'camera', view) - Render the fiber group and view
-% from a specific plane.  The options for view are 'sagittal', 'coronal' or
-% 'axial'. The default is sagittal. View can also be defined with a 1 by 2
-% vector denoting the azimuth (horizontal rotation) and elevation (vertical
-% rotation) in degrees of the camera with respect to the fibers. See the
-% matlab view function
-%
-% AFQ_RenderFibers(fg,'jittershading', jitter) - The darkness of each fiber
-% can be randomized slightly to make the fiber group take on more of a 3d
-% apearance. jitter defines the standard deviation of how amount of
-% randomization in fiber darkness.  The default is jitter = 0.2
-%
-% AFQ_RenderFibers(fg,'jittercolor', jitter) - The color of each fiber can
-% be randomized slightly to make each individual streamline stand out more.
-% jitter defines the amount of randomization for each color channel with
-% the mean color defined by 'color' (see above)
-%
-% AFQ_RenderFibers(fg,'subdivs',Nsubdivs) - The number of faces to create
-% for each fiber node.  For example Nsubdivs = 6 would mean that each
-% section of the fiber is hexagonal.  Increase Nsubdivs to make the fibers
-% look like tubes. Default is Nsubdivs = 25
-%
-% AFQ_RenderFibers(fg,'tubes', [1]) - Whether fibers should be rendered as
-% tubes [1] or lines [0]. Lines are faster tubes are prettier. Tubes are
-% default
-%
-% AFQ_RenderFibers(fg,'newfig', [1]) - Check if rendering should be in new
-% window [1] or added to an old window [0]. Default is new figure.
-%
-% AFQ_RenderFibers(fg, 'subplot', [row col num]) - Render the fiber in a
-% subplot. This is like using the command subplot(row,col,num) to designate
-% the position of the figure in the subplot.
-%
-% AFQ_RenderFibers(fg,'numfibers', numfibers) - Only render as many fibers
-% as are defined in numfibers. This many fibers will randomly be chosen
-% from the fiber group.  This is useful to save time when rendering large
-% groups.
-%
-% AFQ_RenderFibers(fg,'alpha',alpha) - Set the transparency of the fibers.
-% Alpha should be a value between 0 (transparent) and 1 (opaque).
-%
-% Outputs
-% lightH    - Handle to the lighting object. This allows you to change the
-%             lighting (e.g. camlight(lightH,'left');)
-% fiberMesh - The fibers represented as a surface (see surf.m)
-% fvc       - Face, vertex, color representation of fibers. This is
-%             compatible with matlab's patch function and is a typical mesh
-%             format used by other software.
-%
-% Example:
-%
-% fg = dtiReadFibers('Left_CST.mat');
-% dt = dtiLoadDt6('dt6.mat');
-% AFQ_RenderFibers(fg, 'dt', dt, 'radius', [.7 5], 'jittercolor', .1);
-%
-% Written by Jason D Yeatman, April 2012.
-%
-% Copyright Vista Team 2012
-
-%% Argument checking
-
-% Check to make sure the fiber group isn't empty
-if isempty(fg.fibers) || length(fg.fibers) == 0
-    fprintf('Fiber group is empty: %s\n',fg.name);
-    return
-end
-% Check if a dt6 file was input
-if sum(strcmpi('dt',varargin)) > 0
-    dt = varargin{find(strcmpi('dt',varargin))+1};
-else
-    dt = [];
-end
-
-% Check if rois were input.  There should be 2 rois after the argument rois
-if sum(strcmpi('rois',varargin)) > 0
-    roi1 = varargin{find(strcmpi('rois',varargin))+1};
-    roi2 = varargin{find(strcmpi('rois',varargin))+2};
-    % Check if the rois are the propper format.  If not, do not use them
-    if ~isstruct(roi1)
-        warning('roi1 is not the propper format')
-        roi1 = [];
-        roi2 = [];
-    elseif ~isstruct(roi2)
-        warning('roi2 is not the propper format')
-        roi1 = [];
-        roi2 = [];
-    end
-else
-    roi1 = [];
-    roi2 = [];
-end
-
-% check if the camera angle is defined
-if sum(strcmpi('camera',varargin)) > 0
-    camera = varargin{find(strcmpi('camera',varargin))+1};
-    if ischar(camera)
-        switch(camera)
-            case {'sagittal' 'leftsagittal' 'leftsag'}
-                camera = [270 0];
-                lightPosition = [-60 0 0];
-            case {'rightsagittal' 'rightsag'}
-                camera = [90 0];
-                lightPosition = [60 0 0];
-            case 'axial'
-                camera = [0 90];
-                lightPosition = [-10 10 80];
-            case 'coronal'
-                camera = [0 0];
-                lightPosition = [-60 0 0];
-            case 'uncinate'
-                camera = [-85 40];
-                lightPosition = [0 0 -100];
-            case 'ifof'
-                camera = [280 10];
-                lightPosition = [-60 -10 -20];
-            case 'callosum'
-                camera = [180 90];
-                lightPosition = [60 0 0];
-        end
-    else
-        % default light position
-        lightPosition = [-60 0 0];
-    end
-else
-    camera = [270 0]; %default camera angle is looking at the sagital plane
-    lightPosition = [-60 0 0];
-end
-
-% if color is not defined use gray
-if sum(strcmpi('color',varargin)) > 0
-    color = varargin{find(strcmpi('color',varargin))+1};
-else
-    color = [0.7 0.7 0.7]; %default color for fiber group is gray
-end
-
-% To make each fiber stand out more we can jitter the darkness of each
-% fiber. The amount of change in darkness is randomly sampled from a
-% uniform distributions with range = -js to js.
-if sum(strcmpi('jittershading',varargin)) > 0
-    js = varargin{find(strcmpi('jittershading',varargin))+1};
-else
-    js = .2; %default amount of jitter in the coloring
-end
-
-% To make each fiber stand out more we can jitter the color of each fiber.
-% The amount of change in color is randomly sampled from a uniform
-% distributions with range = -jf to jf.
-if sum(strcmpi('jittercolor',varargin)) > 0
-    jf = varargin{find(strcmpi('jittercolor',varargin))+1};
-else
-    jf = 0; %default amount of jitter in the coloring
-end
-
-% Number of subdivisions per fiber node
-if sum(strcmpi('subdivs',varargin)) > 0
-    subdivs = varargin{find(strcmpi('subdivs',varargin))+1};
-else
-    subdivs = 20;
-end
-
-% color range for tract profile
-if sum(strcmpi('crange',varargin)) > 0
-    crange = varargin{find(strcmpi('crange',varargin))+1};
-else
-    crange = [.3 .6]; %default color range
-end
-
-% color map for tract profile
-if sum(strcmpi('cmap',varargin)) > 0
-    cmap = varargin{find(strcmpi('cmap',varargin))+1};
-else
-    cmap = 'jet'; %default color map
-end
-
-% If a tract proflie is provided use it.  Otherwise if a dt6 file is input
-% then compute the tract profile.  If neither is provided then do nothing.
-if sum(strcmpi('tractprofile',varargin)) > 0
-    TP = varargin{find(strcmpi('tractprofile',varargin))+1};
-    computeTP = false;
-elseif exist('dt','var') && ~isempty(dt)
-    computeTP = true;
-    TP = [];
-else
-    TP = [];
-    computeTP = false;
-end
-
-% Check what value should be plotted on the tract profile
-if sum(strcmpi('val',varargin)) > 0
-    valname = varargin{find(strcmpi('val',varargin))+1};
-else
-    valname = 'fa';
-end
-% Check if the user has defined a radius for the fiber tubes and for the
-% tract profile.  Within the radius variable the first number is for the
-% fibers and the second number is for the tract profile.
-if sum(strcmpi('radius',varargin)) > 0
-    rFib = varargin{find(strcmpi('radius',varargin))+1};
-    if length(rFib)==2
-        rTP = rFib(2);
-        rFib   = rFib(1);
-    else
-        % Set the radius of the tract profile to the default if the user
-        % only set the radius of the fibers
-        rTP = 5;
-    end
-else
-    rFib = 0.7;
-    rTP = 5;
-end
-
-% Check if fibers should be rendered as tubes or plotted as lines
-if sum(strcmpi('tubes',varargin)) > 0
-    tubes = varargin{find(strcmpi('tubes',varargin))+1};
-else
-    % default is tubes
-    tubes = true;
-end
-
-% Check if rendering should be in new window or added to an old window
-if sum(strcmpi('newfig',varargin)) > 0
-    newfig = varargin{find(strcmpi('newfig',varargin))+1};
-else
-    % default is to render in a new figure window
-    newfig = 1;
-end
-
-% Check if the figure should be in a subplot
-if sum(strcmpi('subplot',varargin)) > 0
-    splotnum = varargin{find(strcmpi('subplot',varargin))+1};
-end
-
-% Randomly choose the desired number of fibers to be rendered.
-if sum(strcmpi('numfibers',varargin)) > 0
-    numfib = varargin{find(strcmpi('numfibers',varargin))+1};
-    % check if there are more fibers than the number specified
-    if length(fg.fibers) > numfib
-        % generate a random index of fibers
-        fibindx = ceil(rand(numfib,1).*length(fg.fibers));
-        % fibindx = randsample(length(fg.fibers),numfib);
-        % retain only these fibers for the rendering
-        fg.fibers = fg.fibers(fibindx);
-        % if there fiber specific coloring was defined make sure to retain
-        % the correct color values
-        if iscell(color)
-            color = color(fibindx);
-        elseif size(color,1) > 1
-            color = color(fibindx,:);
-        end
-    end
-end
-
-% Set the transparency of the fibers
-if sum(strcmpi('alpha',varargin)) > 0
-    alpha = varargin{find(strcmpi('alpha',varargin))+1};
-else
-    alpha = 1;
-end
-%% Loop over fibers and render them in 3-D
-
-% Only render in a new figure window if desired (default)
-if newfig == 1 && ~exist('splotnum','var')
-    figure; hold('on');
-elseif exist('splotnum','var') && ~isempty('splotnum')
-    subplot(splotnum(1),splotnum(2),splotnum(3)); hold('on');
-end
-
-% Render each fiber as a tube (slow) if the parameter tubes == 1
-if tubes == 1
-    for ii = 1:length(fg.fibers)
-        
-        % X, Y and Z coordinates for the fiber
-        coords = fg.fibers{ii};
-        
-        % Build the mesh of the fiber. The coloring of the mesh will depend
-        % on whether color was defined for the full fiber group, for each
-        % fiber, or for each point on each fiber
-        if size(color,1) == 1 && size(color,2) == 3
-            % If 1 color was defined than use that color for each fiber
-            [X Y Z C] = AFQ_TubeFromCoords(coords, rFib, color, subdivs);
-        elseif size(color,1) == length(fg.fibers) && size(color,2) == 3
-            % If color is a N x 3 array with a different color defined for
-            % each fiber than color fg.fibers{ii} the color defined by
-            % color(ii,:)
-            fColor = color(ii,:);
-            [X, Y, Z, C,] = AFQ_TubeFromCoords(coords, rFib, fColor, subdivs);
-        elseif iscell(color) && length(color) == length(fg.fibers)
-            % If color is a cell array where each cell contains a color for
-            % each point on the fiber than color each node fg.fibers{ii}
-            % the colors defined in color{ii}
-            fColor = color{ii};
-            [X, Y, Z, C] = AFQ_TubeFromCoords(coords, rFib, fColor, subdivs);
-        end
-        
-        % Add some random jitter to the shading so some fibers are slightly
-        % lighter or darker
-        C = C+[rand(1).*2 - 1].*js;
-        % to jitter based on a Gaussian distribution
-        % C = C+randn(1).*js;
-        
-        % Make sure that after adding the jitter the colors don't exceed the
-        % range of 0 to 1
-        C(C > 1) = 1;
-        C(C < 0) = 0;
-        
-        % Add some random jitter to the fiber color.
-        % jitter red channel
-        C(:,:,1) = C(:,:,1)+[rand(1).*2 - 1].*jf;
-        % jitter green channel
-        C(:,:,2) = C(:,:,2)+[rand(1).*2 - 1].*jf;
-        % jitter blue channel
-        C(:,:,3) = C(:,:,3)+[rand(1).*2 - 1].*jf;
-        % Make sure that after adding the jitter the colors don't exceed the
-        % range of 0 to 1
-        C(C > 1) = 1;
-        C(C < 0) = 0;
-        
-        % Render fiber tubes and get the handle of this plot object
-        h(ii) = surf(X,Y,Z,C,'facealpha',alpha);
-        
-        % Collect fiber coordinates to be returned
-        if nargout > 1
-            fiberMesh.X{ii} = X;
-            fiberMesh.Y{ii} = Y;
-            fiberMesh.Z{ii} = Z;
-            fiberMesh.C{ii} = C;
-        end
-    end
-    
-    % Plot the fibers as lines (much faster than tubes) if the input tubes == 0
-else
-    % If only one color is provided then repeat it for each fiber
-    if size(color,1) == 1
-        color = repmat(color,length(fg.fibers),1);
-    end
-    for ii = 1:length(fg.fibers)
-        % X, Y and Z coordinates for the fiber
-        x = fg.fibers{ii}(1,:)';
-        y = fg.fibers{ii}(2,:)';
-        z = fg.fibers{ii}(3,:)';
-        % Jitter color and shading
-        C = color(ii,:) + [rand(1,3).*2 - 1].*jf+[rand(1).*2 - 1].*js;
-        % Make sure that after adding the jitter the colors don't exceed the
-        % range of 0 to 1
-        C(C > 1) = 1;
-        C(C < 0) = 0;
-        % plot the fibers as lines
-        plot3(x,y,z,'-','color',C);
-        
-        % Collect fiber coordinates to be returned
-        if nargout > 1
-            fiberMesh.X{ii} = x;
-            fiberMesh.Y{ii} = y;
-            fiberMesh.Z{ii} = z;
-            fiberMesh.C{ii} = C;
-        end
-    end
-end
-
-%% Render the tract profile
-if computeTP
-    % compute tract profile
-    [fa,md,rd,ad,cl,fgCore]=dtiComputeDiffusionPropertiesAlongFG(fg, dt, roi1, roi2, 100);
-    % Create Tract Profile structure
-    TP = AFQ_CreateTractProfile;
-    % Set the desired values to the structure
-    TP = AFQ_TractProfileSet(TP,'vals',valname,eval(valname));
-    % Set the tract profile coordinates
-    TP = AFQ_TractProfileSet(TP,'coordsacpc',fgCore.fibers{1});
-end
-if exist('TP','var') && ~isempty(TP)
-    % Get the coordinates
-    coords = AFQ_TractProfileGet(TP,'coordsacpc');
-    % Get the values
-    vals = AFQ_TractProfileGet(TP,'vals',valname);
-    % Render the tract Profile
-    AFQ_RenderTractProfile(coords,rTP,vals,30,cmap,crange);
-end
-
-% Render the ROIs if they were passed in
-if exist('roi1','var')&&exist('roi2','var')&&~isempty(roi1)&&~isempty(roi2)
-    AFQ_RenderRoi(roi1,[1 0 0]);
-    AFQ_RenderRoi(roi2,[1 0 0]);
-end
-%% Set the lighting, axes, etc.
-
-shading('interp');
-% Only set window properties if the fibers were rendered in a new figure
-% window
-if newfig ==1
-    coordsAll = horzcat(fg.fibers{:});
-    mx = minmax(coordsAll(1,:));
-    my = minmax(coordsAll(2,:));
-    mz = minmax(coordsAll(3,:));
-    axis([mx(1)-3 mx(2)+3 my(1)-3 my(2)+3 mz(1)-3 mz(2)+3],'equal');
-    xlabel('X mm','fontname','times','fontsize',14);
-    ylabel('Y mm','fontname','times','fontsize',14);
-    zlabel('Z mm','fontname','times','fontsize',14);
-    set(gca,'fontname','times','fontsize',14);
-    set(gcf,'color',[1 1 1]);
-    grid('on');
-    if size(camera,2) == 2
-        view(camera(1), camera(2));
-    elseif size(camera,2) == 3
-        campos(camera);
-    end
-    lightH = camlight('right');
-    %set(lightH, 'position',lightPosition);
-    lighting('gouraud');
-    cameratoolbar('Show');
-    cameratoolbar('SetMode','orbit');
-    fprintf('\nmesh can be rotated with arrow keys\n')
-end
-
-%% Return the mesh of the fibrs as a patch object
-<<<<<<< HEAD
-% 
-% for ii = 1:length(h)
-%     fvc(ii) = surf2patch(h(ii));
-=======
-% if tubes == 1
-%     for ii = 1:length(h)
-%         fvc(ii) = surf2patch(h(ii));
-%     end
->>>>>>> 9a020a13
-% end
+function [lightH, fiberMesh, fvc] = AFQ_RenderFibers(fg,varargin)
+% Render a fiber group and tract profile in 3-D
+%
+%   [lightH. fiberMesh, fvc] = AFQ_RenderFibers(fg,'PropertyName',PropertyValue, ...)
+%
+% Given an mrDiffusion fiber group structure, AFQ_RenderFibers(fg), will
+% make a 3-D rendering of that fiber group.  The 3-d rendering can be
+% rotated with the keyboard arrow keys There are aditional optional
+% arguments that can be passed into the function.  They are always defined
+% by first entering the 'PropertyName' as a string, followed by the
+% property value which may either be a string, a scaler or a data
+% structure.  Below all the options are described.
+%
+% Options:
+%
+% AFQ_RenderFibers(fg,'dt',dtStruct) - If a dt6 structure is provided
+% then the tract FA profile will be rendered along with the fiber group.
+% See dtiLoadDt6 and dtiComputeDiffusionPropertiesAlongFG.
+%
+% AFQ_RenderFibers(fg,'dt',dtStruct,'rois',roi1,roi2) - If a dt6 structure
+% and 2 rois are provided then the tract FA profile will onlyh be rendered
+% for the portion of the tract spanning between the 2 rois.  See
+% dtiReadRois
+%
+% AFQ_RenderFibers(fg,'dt',dtStruct,'crange',range) - 'crange' defines
+% the color range for the tract profile.  The default is range = [0.3 0.6].
+% This means that values below 0.3 will take on the minimum value of the
+% color map and values above 0.6 will take on the maximum value.
+%
+% AFQ_RenderFibers(fg,'dt',dtStruct,'cmap',colormap) - 'cmap' defines the
+% color map to be used for the tract profile.  The default is colormap =
+% 'jet'. Other options are 'autumn' 'hot' 'cool' 'winter' etc. See matlab
+% help for other colormaps
+%
+% AFQ_RenderFibers(fg,'dt',dtStruct,'radius',r) - radius is a 1 by 2 vector
+% that defines the radius of the tubes for the fibers and the tract
+% profile. r(1) is the radius of the fibers and r(2) is the radius of the
+% tract profile. Default is r = [1 5] meaning that fibers have a 1mm radius
+% and the tract profile has a 5mm radius.
+%
+% AFQ_RenderFibers(fg,'tractprofile',TractProfile,'val',['fa']) - A
+% tract profile can be passed in if it has been precomputed for the fiber
+% tract. TractProfile is a structure created by AFQ_CreateTractProfile and
+% contains the coordinates and values to be plotted. The user can also
+% define which value in the tract profile should be plotted. The dafault is
+% 'fa' but the name of any value that exists within the TractProfile
+% structure is ok.
+%
+% AFQ_RenderFibers(fg,'color', rgbValues) - Render the fiber group in a
+% specific color.  rgbValues can be defined in 3 ways to do (1) uniform
+% coloring for the fiber group, (2) fiberwise coloring or (3) pointwise
+% coloring.
+% (1) If rgbValues is a 1 x 3 vector of rgb values than each fiber is
+% colored that same color. The default color is gray [0.7 0.7 0.7]. To do
+% cyan for example rgbValues = [0 1 1].
+% (2) If rgbValues is a N x 3 vector where N is the number of fibers in
+% the fiber group, then each fiber in the group is rendered in its own
+% color. Each fiber's color is defined by the coresponding row of
+% rgbValues. For example to color each fiber a random color:
+% rgbValues=rand(length(fg.fibers),3)
+% (3) If rgbValues is a 1 x N cell array where N is the number of fibers
+% in the fiber group, then each node on fiber n is colored based on the
+% corresponding row of rgbValues{n}. This means that each cell must have
+% the same number of rows as the corresponding fiber in the fiber group.
+% For example to color each point on each fiber based on its FA value:
+% vals = dtiGetValFromFibers(dt.dt6,fg,inv(dt.xformToAcpc),'fa');
+% rgb = vals2colormap(vals);
+% AFQ_RenderFibers(fg,'color',rgb);
+% To color each point on each fiber based on values from any nifti image:
+% im = readFileNifti('pathToImage.nii.gz');
+% vals = dtiGetValFromFibers(im.data,fg,im.qto_ijk)
+% rgb = vals2colormap(vals);
+% AFQ_RenderFibers(fg,'color',rgb)
+%
+% AFQ_RenderFibers(fg,'camera', view) - Render the fiber group and view
+% from a specific plane.  The options for view are 'sagittal', 'coronal' or
+% 'axial'. The default is sagittal. View can also be defined with a 1 by 2
+% vector denoting the azimuth (horizontal rotation) and elevation (vertical
+% rotation) in degrees of the camera with respect to the fibers. See the
+% matlab view function
+%
+% AFQ_RenderFibers(fg,'jittershading', jitter) - The darkness of each fiber
+% can be randomized slightly to make the fiber group take on more of a 3d
+% apearance. jitter defines the standard deviation of how amount of
+% randomization in fiber darkness.  The default is jitter = 0.2
+%
+% AFQ_RenderFibers(fg,'jittercolor', jitter) - The color of each fiber can
+% be randomized slightly to make each individual streamline stand out more.
+% jitter defines the amount of randomization for each color channel with
+% the mean color defined by 'color' (see above)
+%
+% AFQ_RenderFibers(fg,'subdivs',Nsubdivs) - The number of faces to create
+% for each fiber node.  For example Nsubdivs = 6 would mean that each
+% section of the fiber is hexagonal.  Increase Nsubdivs to make the fibers
+% look like tubes. Default is Nsubdivs = 25
+%
+% AFQ_RenderFibers(fg,'tubes', [1]) - Whether fibers should be rendered as
+% tubes [1] or lines [0]. Lines are faster tubes are prettier. Tubes are
+% default
+%
+% AFQ_RenderFibers(fg,'newfig', [1]) - Check if rendering should be in new
+% window [1] or added to an old window [0]. Default is new figure.
+%
+% AFQ_RenderFibers(fg, 'subplot', [row col num]) - Render the fiber in a
+% subplot. This is like using the command subplot(row,col,num) to designate
+% the position of the figure in the subplot.
+%
+% AFQ_RenderFibers(fg,'numfibers', numfibers) - Only render as many fibers
+% as are defined in numfibers. This many fibers will randomly be chosen
+% from the fiber group.  This is useful to save time when rendering large
+% groups.
+%
+% AFQ_RenderFibers(fg,'alpha',alpha) - Set the transparency of the fibers.
+% Alpha should be a value between 0 (transparent) and 1 (opaque).
+%
+% Outputs
+% lightH    - Handle to the lighting object. This allows you to change the
+%             lighting (e.g. camlight(lightH,'left');)
+% fiberMesh - The fibers represented as a surface (see surf.m)
+% fvc       - Face, vertex, color representation of fibers. This is
+%             compatible with matlab's patch function and is a typical mesh
+%             format used by other software.
+%
+% Example:
+%
+% fg = dtiReadFibers('Left_CST.mat');
+% dt = dtiLoadDt6('dt6.mat');
+% AFQ_RenderFibers(fg, 'dt', dt, 'radius', [.7 5], 'jittercolor', .1);
+%
+% Written by Jason D Yeatman, April 2012.
+%
+% Copyright Vista Team 2012
+
+%% Argument checking
+
+% Check to make sure the fiber group isn't empty
+if isempty(fg.fibers) || length(fg.fibers) == 0
+    fprintf('Fiber group is empty: %s\n',fg.name);
+    return
+end
+% Check if a dt6 file was input
+if sum(strcmpi('dt',varargin)) > 0
+    dt = varargin{find(strcmpi('dt',varargin))+1};
+else
+    dt = [];
+end
+
+% Check if rois were input.  There should be 2 rois after the argument rois
+if sum(strcmpi('rois',varargin)) > 0
+    roi1 = varargin{find(strcmpi('rois',varargin))+1};
+    roi2 = varargin{find(strcmpi('rois',varargin))+2};
+    % Check if the rois are the propper format.  If not, do not use them
+    if ~isstruct(roi1)
+        warning('roi1 is not the propper format')
+        roi1 = [];
+        roi2 = [];
+    elseif ~isstruct(roi2)
+        warning('roi2 is not the propper format')
+        roi1 = [];
+        roi2 = [];
+    end
+else
+    roi1 = [];
+    roi2 = [];
+end
+
+% check if the camera angle is defined
+if sum(strcmpi('camera',varargin)) > 0
+    camera = varargin{find(strcmpi('camera',varargin))+1};
+    if ischar(camera)
+        switch(camera)
+            case {'sagittal' 'leftsagittal' 'leftsag'}
+                camera = [270 0];
+                lightPosition = [-60 0 0];
+            case {'rightsagittal' 'rightsag'}
+                camera = [90 0];
+                lightPosition = [60 0 0];
+            case 'axial'
+                camera = [0 90];
+                lightPosition = [-10 10 80];
+            case 'coronal'
+                camera = [0 0];
+                lightPosition = [-60 0 0];
+            case 'uncinate'
+                camera = [-85 40];
+                lightPosition = [0 0 -100];
+            case 'ifof'
+                camera = [280 10];
+                lightPosition = [-60 -10 -20];
+            case 'callosum'
+                camera = [180 90];
+                lightPosition = [60 0 0];
+        end
+    else
+        % default light position
+        lightPosition = [-60 0 0];
+    end
+else
+    camera = [270 0]; %default camera angle is looking at the sagital plane
+    lightPosition = [-60 0 0];
+end
+
+% if color is not defined use gray
+if sum(strcmpi('color',varargin)) > 0
+    color = varargin{find(strcmpi('color',varargin))+1};
+else
+    color = [0.7 0.7 0.7]; %default color for fiber group is gray
+end
+
+% To make each fiber stand out more we can jitter the darkness of each
+% fiber. The amount of change in darkness is randomly sampled from a
+% uniform distributions with range = -js to js.
+if sum(strcmpi('jittershading',varargin)) > 0
+    js = varargin{find(strcmpi('jittershading',varargin))+1};
+else
+    js = .2; %default amount of jitter in the coloring
+end
+
+% To make each fiber stand out more we can jitter the color of each fiber.
+% The amount of change in color is randomly sampled from a uniform
+% distributions with range = -jf to jf.
+if sum(strcmpi('jittercolor',varargin)) > 0
+    jf = varargin{find(strcmpi('jittercolor',varargin))+1};
+else
+    jf = 0; %default amount of jitter in the coloring
+end
+
+% Number of subdivisions per fiber node
+if sum(strcmpi('subdivs',varargin)) > 0
+    subdivs = varargin{find(strcmpi('subdivs',varargin))+1};
+else
+    subdivs = 20;
+end
+
+% color range for tract profile
+if sum(strcmpi('crange',varargin)) > 0
+    crange = varargin{find(strcmpi('crange',varargin))+1};
+else
+    crange = [.3 .6]; %default color range
+end
+
+% color map for tract profile
+if sum(strcmpi('cmap',varargin)) > 0
+    cmap = varargin{find(strcmpi('cmap',varargin))+1};
+else
+    cmap = 'jet'; %default color map
+end
+
+% If a tract proflie is provided use it.  Otherwise if a dt6 file is input
+% then compute the tract profile.  If neither is provided then do nothing.
+if sum(strcmpi('tractprofile',varargin)) > 0
+    TP = varargin{find(strcmpi('tractprofile',varargin))+1};
+    computeTP = false;
+elseif exist('dt','var') && ~isempty(dt)
+    computeTP = true;
+    TP = [];
+else
+    TP = [];
+    computeTP = false;
+end
+
+% Check what value should be plotted on the tract profile
+if sum(strcmpi('val',varargin)) > 0
+    valname = varargin{find(strcmpi('val',varargin))+1};
+else
+    valname = 'fa';
+end
+% Check if the user has defined a radius for the fiber tubes and for the
+% tract profile.  Within the radius variable the first number is for the
+% fibers and the second number is for the tract profile.
+if sum(strcmpi('radius',varargin)) > 0
+    rFib = varargin{find(strcmpi('radius',varargin))+1};
+    if length(rFib)==2
+        rTP = rFib(2);
+        rFib   = rFib(1);
+    else
+        % Set the radius of the tract profile to the default if the user
+        % only set the radius of the fibers
+        rTP = 5;
+    end
+else
+    rFib = 0.7;
+    rTP = 5;
+end
+
+% Check if fibers should be rendered as tubes or plotted as lines
+if sum(strcmpi('tubes',varargin)) > 0
+    tubes = varargin{find(strcmpi('tubes',varargin))+1};
+else
+    % default is tubes
+    tubes = true;
+end
+
+% Check if rendering should be in new window or added to an old window
+if sum(strcmpi('newfig',varargin)) > 0
+    newfig = varargin{find(strcmpi('newfig',varargin))+1};
+else
+    % default is to render in a new figure window
+    newfig = 1;
+end
+
+% Check if the figure should be in a subplot
+if sum(strcmpi('subplot',varargin)) > 0
+    splotnum = varargin{find(strcmpi('subplot',varargin))+1};
+end
+
+% Randomly choose the desired number of fibers to be rendered.
+if sum(strcmpi('numfibers',varargin)) > 0
+    numfib = varargin{find(strcmpi('numfibers',varargin))+1};
+    % check if there are more fibers than the number specified
+    if length(fg.fibers) > numfib
+        % generate a random index of fibers
+        fibindx = ceil(rand(numfib,1).*length(fg.fibers));
+        % fibindx = randsample(length(fg.fibers),numfib);
+        % retain only these fibers for the rendering
+        fg.fibers = fg.fibers(fibindx);
+        % if there fiber specific coloring was defined make sure to retain
+        % the correct color values
+        if iscell(color)
+            color = color(fibindx);
+        elseif size(color,1) > 1
+            color = color(fibindx,:);
+        end
+    end
+end
+
+% Set the transparency of the fibers
+if sum(strcmpi('alpha',varargin)) > 0
+    alpha = varargin{find(strcmpi('alpha',varargin))+1};
+else
+    alpha = 1;
+end
+%% Loop over fibers and render them in 3-D
+
+% Only render in a new figure window if desired (default)
+if newfig == 1 && ~exist('splotnum','var')
+    figure; hold('on');
+elseif exist('splotnum','var') && ~isempty('splotnum')
+    subplot(splotnum(1),splotnum(2),splotnum(3)); hold('on');
+end
+
+% Render each fiber as a tube (slow) if the parameter tubes == 1
+if tubes == 1
+    for ii = 1:length(fg.fibers)
+        
+        % X, Y and Z coordinates for the fiber
+        coords = fg.fibers{ii};
+        
+        % Build the mesh of the fiber. The coloring of the mesh will depend
+        % on whether color was defined for the full fiber group, for each
+        % fiber, or for each point on each fiber
+        if size(color,1) == 1 && size(color,2) == 3
+            % If 1 color was defined than use that color for each fiber
+            [X Y Z C] = AFQ_TubeFromCoords(coords, rFib, color, subdivs);
+        elseif size(color,1) == length(fg.fibers) && size(color,2) == 3
+            % If color is a N x 3 array with a different color defined for
+            % each fiber than color fg.fibers{ii} the color defined by
+            % color(ii,:)
+            fColor = color(ii,:);
+            [X, Y, Z, C,] = AFQ_TubeFromCoords(coords, rFib, fColor, subdivs);
+        elseif iscell(color) && length(color) == length(fg.fibers)
+            % If color is a cell array where each cell contains a color for
+            % each point on the fiber than color each node fg.fibers{ii}
+            % the colors defined in color{ii}
+            fColor = color{ii};
+            [X, Y, Z, C] = AFQ_TubeFromCoords(coords, rFib, fColor, subdivs);
+        end
+        
+        % Add some random jitter to the shading so some fibers are slightly
+        % lighter or darker
+        C = C+[rand(1).*2 - 1].*js;
+        % to jitter based on a Gaussian distribution
+        % C = C+randn(1).*js;
+        
+        % Make sure that after adding the jitter the colors don't exceed the
+        % range of 0 to 1
+        C(C > 1) = 1;
+        C(C < 0) = 0;
+        
+        % Add some random jitter to the fiber color.
+        % jitter red channel
+        C(:,:,1) = C(:,:,1)+[rand(1).*2 - 1].*jf;
+        % jitter green channel
+        C(:,:,2) = C(:,:,2)+[rand(1).*2 - 1].*jf;
+        % jitter blue channel
+        C(:,:,3) = C(:,:,3)+[rand(1).*2 - 1].*jf;
+        % Make sure that after adding the jitter the colors don't exceed the
+        % range of 0 to 1
+        C(C > 1) = 1;
+        C(C < 0) = 0;
+        
+        % Render fiber tubes and get the handle of this plot object
+        h(ii) = surf(X,Y,Z,C,'facealpha',alpha);
+        
+        % Collect fiber coordinates to be returned
+        if nargout > 1
+            fiberMesh.X{ii} = X;
+            fiberMesh.Y{ii} = Y;
+            fiberMesh.Z{ii} = Z;
+            fiberMesh.C{ii} = C;
+        end
+    end
+    
+    % Plot the fibers as lines (much faster than tubes) if the input tubes == 0
+else
+    % If only one color is provided then repeat it for each fiber
+    if size(color,1) == 1
+        color = repmat(color,length(fg.fibers),1);
+    end
+    for ii = 1:length(fg.fibers)
+        % X, Y and Z coordinates for the fiber
+        x = fg.fibers{ii}(1,:)';
+        y = fg.fibers{ii}(2,:)';
+        z = fg.fibers{ii}(3,:)';
+        % Jitter color and shading
+        C = color(ii,:) + [rand(1,3).*2 - 1].*jf+[rand(1).*2 - 1].*js;
+        % Make sure that after adding the jitter the colors don't exceed the
+        % range of 0 to 1
+        C(C > 1) = 1;
+        C(C < 0) = 0;
+        % plot the fibers as lines
+        plot3(x,y,z,'-','color',C);
+        
+        % Collect fiber coordinates to be returned
+        if nargout > 1
+            fiberMesh.X{ii} = x;
+            fiberMesh.Y{ii} = y;
+            fiberMesh.Z{ii} = z;
+            fiberMesh.C{ii} = C;
+        end
+    end
+end
+
+%% Render the tract profile
+if computeTP
+    % compute tract profile
+    [fa,md,rd,ad,cl,fgCore]=dtiComputeDiffusionPropertiesAlongFG(fg, dt, roi1, roi2, 100);
+    % Create Tract Profile structure
+    TP = AFQ_CreateTractProfile;
+    % Set the desired values to the structure
+    TP = AFQ_TractProfileSet(TP,'vals',valname,eval(valname));
+    % Set the tract profile coordinates
+    TP = AFQ_TractProfileSet(TP,'coordsacpc',fgCore.fibers{1});
+end
+if exist('TP','var') && ~isempty(TP)
+    % Get the coordinates
+    coords = AFQ_TractProfileGet(TP,'coordsacpc');
+    % Get the values
+    vals = AFQ_TractProfileGet(TP,'vals',valname);
+    % Render the tract Profile
+    AFQ_RenderTractProfile(coords,rTP,vals,30,cmap,crange);
+end
+
+% Render the ROIs if they were passed in
+if exist('roi1','var')&&exist('roi2','var')&&~isempty(roi1)&&~isempty(roi2)
+    AFQ_RenderRoi(roi1,[1 0 0]);
+    AFQ_RenderRoi(roi2,[1 0 0]);
+end
+%% Set the lighting, axes, etc.
+
+shading('interp');
+% Only set window properties if the fibers were rendered in a new figure
+% window
+if newfig ==1
+    coordsAll = horzcat(fg.fibers{:});
+    mx = minmax(coordsAll(1,:));
+    my = minmax(coordsAll(2,:));
+    mz = minmax(coordsAll(3,:));
+    axis([mx(1)-3 mx(2)+3 my(1)-3 my(2)+3 mz(1)-3 mz(2)+3],'equal');
+    xlabel('X mm','fontname','times','fontsize',14);
+    ylabel('Y mm','fontname','times','fontsize',14);
+    zlabel('Z mm','fontname','times','fontsize',14);
+    set(gca,'fontname','times','fontsize',14);
+    set(gcf,'color',[1 1 1]);
+    grid('on');
+    if size(camera,2) == 2
+        view(camera(1), camera(2));
+    elseif size(camera,2) == 3
+        campos(camera);
+    end
+    lightH = camlight('right');
+    %set(lightH, 'position',lightPosition);
+    lighting('gouraud');
+    cameratoolbar('Show');
+    cameratoolbar('SetMode','orbit');
+    fprintf('\nmesh can be rotated with arrow keys\n')
+end
+
+%% Return the mesh of the fibrs as a patch object
+% if tubes == 1
+%     for ii = 1:length(h)
+%         fvc(ii) = surf2patch(h(ii));
+%     end
+% end